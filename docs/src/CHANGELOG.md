# Changelog for CausalityTools.jl

## Release v0.5.0

- Added `InterpolateBinTest`.
<<<<<<< HEAD
=======
- Added `RandomSequencesTest`.
>>>>>>> 68489601

## Release v0.4.1

### New functionality

- Added `ConstrainedTest`.

### Improvements

- Better documentation for uncertain data causality tests.

## Release v0.4.0

### Bug fixes

- Installing the package using `Pkg.add("CausalityTools")` from the central repository caused an  installation error related to `SpecialFunctions.jl`. Building `SpecialFunctions.jl` is now added to the build step of `CausalityTools`.

### New functionality

- Added [`ExactSimplexIntersectionTest`](@ref) causality test.

## Release v0.3.0

### New functionality

The workflow for estimating causality from time series and dynamical systems has been completely overhauled. New features:

#### Common interface to causality testing using the `causality` function and its methods. 

It handles any of the following causality tests:

1. [`CrossMappingTest`](@ref)

2. [`ConvergentCrossMappingTest`](@ref)

3. [`JointDistanceDistributionTest`](@ref)

4. [`JointDistanceDistributionTTest`](@ref)

5. [`VisitationFrequencyTest`](@ref)

6. [`TransferOperatorGridTest`](@ref)

7. [`ApproximateSimplexIntersectionTest`](@ref)

#### Other features

- Integration with [UncertainData.jl](@ref causality_time_series), allowing easy resampling of
    uncertain data to obtain uncertainty estimates on causality statistics. This is done
    by accepting uncertain data as inputs to `causality`.

- Integration with [DynamicalSystems.jl](@ref causality_dynamical_systems). `causality` accepts
    `DiscreteDynamicalSystem`s or `ContinuousDynamicalSystem`s as inputs.

- Syntax overhaul for [low-level estimators](@ref syntax_overview).

- Updated library of [example systems](@ref example_systems).<|MERGE_RESOLUTION|>--- conflicted
+++ resolved
@@ -3,10 +3,7 @@
 ## Release v0.5.0
 
 - Added `InterpolateBinTest`.
-<<<<<<< HEAD
-=======
 - Added `RandomSequencesTest`.
->>>>>>> 68489601
 
 ## Release v0.4.1
 
