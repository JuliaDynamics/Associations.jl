--- conflicted
+++ resolved
@@ -1,28 +1,22 @@
 # Changelog for CausalityTools.jl
 
-<<<<<<< HEAD
 ## Release v0.9.2
 
 ### Documentation
 
 - Fixed formatting for equations of motion for the Ikeda system.
+- Improvements to the documentation for causality tests.
 
 ### Non-breaking internals
 
 - Removed unneccessary constructor for `NormalisedPredictiveAsymmetryTest`.
 
-=======
->>>>>>> 1162f6d9
 ## Release v0.9.1
 
 ### Documentation
 
 - Figures in `PredictiveAsymmetryTest` example are now larger.
-<<<<<<< HEAD
 - [`NearestNeighbourMITest`](@ref) and [`NormalisedPredictiveAsymmetryTest`](@ref) added to documentation
-=======
-- [`NearestNeighbourMITest`])(@ref) and [`NormalisedPredictiveAsymmetryTest`](@ref) added to documentation
->>>>>>> 1162f6d9
     for [`EntropyBasedCausalityTest`](@ref).
 - Documentation for transfer entropy estimators updated with references to where they are applicable.
 - Enlarged some figures.
