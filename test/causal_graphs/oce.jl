--- conflicted
+++ resolved
@@ -2,20 +2,6 @@
 using CausalityTools: OCESelectedParents
 using Test
 using StableRNGs
-<<<<<<< HEAD
-
-rng = StableRNG(123)
-sys = system(Logistic4Chain(; rng))
-X = columns(trajectory(sys, 350, Ttr = 10000))
-
-parents = infer_graph(OCE(τmax = 2), X)
-@test all(x ∉ parents[1].parents_js for x in (2, 3, 4))
-@test all(x ∉ parents[2].parents_js for x in (3, 4))
-@test all(x ∉ parents[3].parents_js for x in (4))
-@test 1 ∈ parents[2].parents_js
-@test 2 ∈ parents[3].parents_js
-@test 3 ∈ parents[4].parents_js
-=======
 using Graphs.SimpleGraphs: SimpleEdge
 
 rng = StableRNG(123)
@@ -51,5 +37,4 @@
     return at_least_one_tp
 end
 
-@test at_least_one_true_positive([SimpleEdge(1, 2), SimpleEdge(2, 1)], g)
->>>>>>> 3eb9c4ca
+@test at_least_one_true_positive([SimpleEdge(1, 2), SimpleEdge(2, 1)], g)