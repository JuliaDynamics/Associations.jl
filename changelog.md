# Changelog

From version v4.0 onwards, this package has been renamed to to Associations.jl.

<<<<<<< HEAD
# 4.3 

- New association measure: `SECMI` (`ShortExpansionConditionalMutualInformation`)
- New independence test: `SECMITest`, which is based on `SECMI`.
=======
# 4.3

- Compatiblity with StateSpaceSets.jl v2.X
- Improved documentation strings for `GaoOhViswanath` and `GaoKannanOhViswanath`
>>>>>>> 1054b8f4

# 4.2

- New association measure: `AzadkiaChatterjeeCoefficient`.

# 4.1

- New association measure: `ChatterjeeCorrelation`.

# 4.0 (package rename)

The package has been renamed from CausalityTools.jl to Associations.jl.

## 3.0 (new major release)

This release contains several breaking changes. Any code from before v3.0 will need 
updating to continue working with v3.0.

The main reason for these breaking changes is that estimators now store the 
definitions they estimate. This way, we reduce the amount of code we have to write 
maintain, document and test. At the same time, we hope it is a bit more user-friendly 
to only relate to "one way of thinking" about estimating association measures.

### Breaking changes 

#### Association measures

- The function `association(measure_or_est, input_data...)` is the central function that computes 
    all association measures. The first argument is either a measure definition (if it has no 
    estimator), or an estimator. This means that if `input_data` consists of two input datasets, 
    then a pairwise association is estimated. If `input_data` consists of three input datasets, then typically a conditional association is estimated (but exceptions are possible).

#### Independence testing 

- `SurrogateTest` is now `SurrogateAssociationTest`
- `SurrogateTestResult` is now `SurrogateAssociationTestResult`

#### Example systems 

- All example systems are removed.

#### Crossmap API

The crossmap API has been overhauled. 

- `CrossmapEstimator`s now take the `CrossmapMeasure` definition as their first argument.
    For example, you'll have to do `ExpandingSegment(CCM(); libsizes = 10:10:50)` instead
    of `ExpandingSegment(; libsizes = 10:10:50)`.

#### Information API

The information API has been overhauled.

- Multivariate information measures now store their parameters explicitly, instead 
    of using `ComplexityMeasures.EntropyDefinition` to do so. For example, to 
    define Shannon-type conditional mutual information, one should do 
    `CMIShannon(base = 2)` instead of `CMIShannon(Shannon(base = 2))`.
- New generic discrete estimator `JointDistribution` for estimating multivariate
    information measures. This estimators explicitly computes the joint distribution
    based on the given discretization, and can be applied to any measure which is 
    defined as a function of a joint distribution.
- New generic decomposition-based estimator `EntropyDecomposition`. This estimator
    computes some multivariate information measure by rewriting the measure definition
    as a combination of some lower-level measure. For example, `CMIShannon` can be 
    rewritten as a sum of `Shannon` entropies. Each of these terms can then 
    be estimated using some differential entropy estimator, e.g. `ZhuSingh` or `Kraskov`.
- New generic decomposition-based estimator `MIDecomposition`. This estimator
    computes some multivariate information measure by rewriting the measure definition
    as a combination of some mutual information measure.
- New generic decomposition-based estimator `CMIDecomposition`. This estimator
    computes some multivariate information measure by rewriting the measure definition
    as a combination of some conditional mutual information measure.

### Bux fixes

- There was an error in the implementation of `PartMutualInformation`. It is now fixed using explicit loops for computing the measures from a probability distribution.


## 2.10

- Progress bars in some independence tests (surrogate, local permutation) can be
  enabled by passing keyword `show_progress = true` in the test constructors.

## 2.9

### Bug fixes

- Fixed bug in `transferentropy` function which yielded identical results in both directions for the bivariate case.
- Fixed bug that occurred when using `LocalPermutationTest` with `TEShannon` as the measure and a dedicated `TransferEntropyEstimator` (e.g. `Zhu1` or `Lindner`). This occurred because the `LocalPermutationTest` is, strictly speaking, a test using conditional mutual information as the measure. Therefore, naively applying a `TransferEntropy` measure such as `TEShannon` would error. This is fixed by performing a similar procedure where the source marginal is shuffled according to local neighborhoods in the conditional marginal. This is similar, but not identical to the CMI-based `LocalPermutationTest`, and adapts to the specific case of transfer entropy estimation using dedicated transfer entropy estimators instead of some lower-level estimator.
- Fixed bug in `Zhu1` transfer entropy estimator where when box volumes were extremely small, taking the logarithm of volume ratios resulted in `Inf` values. This was solved by simply ignoring these volumes.

## 2.8.0

Moved to DynamicalSystemsBase v3.0 (`trajectory` now returns both the data and the time
indices).

### Bugfixes

- Fixed bug in `GaussianMI` that occurred when the keyword `normalize` was set to `true`.

## 2.7.1

- Fixed an import warning.

## 2.7.0

- New association measure: `PMI` (part mutual information).

## 2.6.0

- New causal graph inference algorithm: `PC`.

## 2.5.0

- New independence test: `CorrTest`, based on (partial) correlations.

## 2.4.0

- Added partial distance correlation measure. To compute it, simply provide a
    third input argument to `distance_correlation`.
- `DistanceCorrelation` is now compatible with both `SurrogateTest` and
    `LocalPermutationTest` in its conditional form.

## 2.3.1

- The `MesnerShalisi` estimator is now deprecated and renamed to `MesnerShalizi` (with
    correct spelling).

## 2.3.0

- Significant speed-ups for `OCE` by sorting on maximal measure, thus avoiding
    unnecessary significance tests.
- Default parameters for `OCE` default lag parameter have changed. Now, `τmax = 1`, since
    that is the only case considered in the original paper. We also use the
    `MesnerShalisi` CMI estimator for the conditional step, because in contrast to
    the `FPVP` estimator, it has been shown to be consistent.
- Source code for `OCE` has been drastically simplified by merging the pairwise
    and conditional parent finding steps.
- `OCE` result can now be converted to a `SimpleDiGraph` from Graphs.jl.

## 2.2.1

- `infer_graph` now accepts the `verbose` keyword.
- Fixed a bug in backwards elimination step of `OCE` algorithm that was caused due
    to an undefined variable.

## 2.2

- Added `MCR` and `RMCD` recurrence based association measures, along with
    the corresponding `mcr` and `rmcd` methods.

## 2.1

- Bugfix for `OCE` for certain conditional variable cases.
- Improve docstring for `OCE`.
- Updated readme.
- Fixed bug related to `DifferentialInfoEstimator` "unit" conversion.

## 2.0

The entire package has been completely redesigned. Previous methods are deprecated,
and will disappear completely in a v2.X release.
For a full overview of new functionality, see the online documentation.

## 1.4.0

### New methods

- Added [`conditional_mutualinfo`](@ref).

## 1.3.0

### Example systems

- Added continous example system [`repressilator`](@ref).<|MERGE_RESOLUTION|>--- conflicted
+++ resolved
@@ -2,17 +2,15 @@
 
 From version v4.0 onwards, this package has been renamed to to Associations.jl.
 
-<<<<<<< HEAD
+# 4.3
+
+- Compatiblity with StateSpaceSets.jl v2.X
+- Improved documentation strings for `GaoOhViswanath` and `GaoKannanOhViswanath`
+
 # 4.3 
 
 - New association measure: `SECMI` (`ShortExpansionConditionalMutualInformation`)
 - New independence test: `SECMITest`, which is based on `SECMI`.
-=======
-# 4.3
-
-- Compatiblity with StateSpaceSets.jl v2.X
-- Improved documentation strings for `GaoOhViswanath` and `GaoKannanOhViswanath`
->>>>>>> 1054b8f4
 
 # 4.2
 
