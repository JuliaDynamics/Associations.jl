--- conflicted
+++ resolved
@@ -1,17 +1,11 @@
 # Changelog
 
-<<<<<<< HEAD
 ## 2.1
 
 - Updated readme.
 - Fixed bug related to `DifferentialEntropyEstimator` "unit" conversion.
-=======
-## 2.0.1
 
-- Updated readme.
->>>>>>> 2c9efa2d
-
-## 2.0.0
+## 2.0
 
 The entire package has been completely redesigned. Previous methods are deprecated,
 and will disappear completely in a v2.X release.
