--- conflicted
+++ resolved
@@ -12,8 +12,4 @@
 *.ipynb_checkpoints
 *.scss
 *.css
-<<<<<<< HEAD
-.vscode/
-=======
-vscode
->>>>>>> 8cdbf968
+vscode/