--- conflicted
+++ resolved
@@ -72,18 +72,12 @@
 
 ## Compatible measures
 
-<<<<<<< HEAD
 | Measure                      |       Pairwise       | Conditional | Requires `est` |
 | ---------------------------- | :------------------: | :---------: | :------------: |
 | [`PartialCorrelation`](@ref) |          ✖           |     ✓       |      No        |
 | [`CMIShannon`](@ref)         |          ✖           |     ✓       |      Yes       |
 | [`TEShannon`](@ref)          |          ✓           |     ✓       |      Yes       |
-=======
-| Measure              |       Pairwise       | Conditional | Requires `est` |
-| -------------------- | :------------------: | :---------: | :------------: |
-| [`CMIShannon`](@ref) |          ✖           |     ✓       |      Yes       |
-| [`TEShannon`](@ref)  |          ✓           |     ✓       |      Yes       |
->>>>>>> e2e1f46d
+
 
 The `LocalPermutationTest` is only defined for conditional independence testing.
 Exceptions are for measures like [`TEShannon`](@ref), which use conditional
