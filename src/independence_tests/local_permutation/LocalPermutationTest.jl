--- conflicted
+++ resolved
@@ -40,12 +40,7 @@
 for assessing whether two variables `X` and `Y` are conditionally independendent given a
 third variable `Z` (all of which may be multivariate).
 
-<<<<<<< HEAD
 When used with [`independence`](@ref), a test summary is returned.
-=======
-To obtain the nearest-neighbor approach in Runge, 2018, use the [`CMIShannon`](@ref)
-measure with the [`FPVP`](@ref) estimator.
->>>>>>> 3193f5bb
 
 ## Description
 
@@ -89,12 +84,6 @@
 
 The nearest-neighbor approach in Runge (2018) can be reproduced by using the
 [`CMIShannon`](@ref) measure with the [`FPVP`](@ref) estimator.
-
-## Compatible measures
-
-| Measure                               | Conditional | Requires `est` |
-| ------------------------------------- | :---------: | :------------: |
-| [`CMIShannon`](@ref)                  |      ✓      |      Yes       |
 
 ## Examples
 
@@ -181,7 +170,6 @@
           $α001
           $α0001\
         """
-
         )
 end
 
@@ -209,13 +197,7 @@
     test.kperm < N || throw(ArgumentError("kperm must be smaller than input data length"))
 
     tree_z = KDTree(Z, Chebyshev())
-<<<<<<< HEAD
     idxs_z = bulkisearch(tree_z, Z, NeighborNumber(kperm), Theiler(w))
-=======
-    idxs_z = bulkisearch(tree_z, Z, NeighborNumber(kperm), Theiler(0))
-    𝒩 = MVector{kperm, Int}.(idxs_z) # A statically sized copy
-    n̂ = collect(1:N)
->>>>>>> 3193f5bb
     X̂ = deepcopy(X)
     Nᵢ = MVector{kperm, Int}(zeros(kperm)) # A statically sized copy
     πs = shuffle(rng, 1:N)
@@ -236,7 +218,6 @@
     for i in eachindex(X)
         X̂[i] = X[rand(rng, idxs[i])]
     end
-<<<<<<< HEAD
 end
 
 function shuffle_without_replacement!(X̂, X, idxs, kperm, rng, Nᵢ, πs)
@@ -259,6 +240,3 @@
 
 # Concrete implementations
 include("transferentropy.jl")
-=======
-end
->>>>>>> 3193f5bb
