--- conflicted
+++ resolved
@@ -1,19 +1,5 @@
 
 module CausalityTools
-<<<<<<< HEAD
-    include("interface.jl")
-    
-    using Reexport 
-    import DynamicalSystemsBase: trajectory, DiscreteDynamicalSystem, ContinuousDynamicalSystem
-    import DelayEmbeddings: Dataset
-    export trajectory, DiscreteDynamicalSystem, ContinuousDynamicalSystem, Dataset
-    
-    import TransferEntropy
-    import TransferEntropy: transferentropy, mutualinfo, conditional_mutualinfo, Hilbert
-    export transferentropy, mutualinfo, conditional_mutualinfo, Hilbert
-    @reexport using Entropies
-    @reexport using TransferEntropy
-=======
     # Use the README as the module docs
     @doc let
         path = joinpath(dirname(@__DIR__), "README.md")
@@ -34,7 +20,6 @@
     export DiscreteDynamicalSystem, ContinuousDynamicalSystem
     @reexport using StateSpaceSets
     @reexport using ComplexityMeasures
->>>>>>> f1bc2b76
     @reexport using TimeseriesSurrogates
 
     include("core.jl")
@@ -49,12 +34,6 @@
     # Independence tests must be loaded after everything else has been defined.
     include("independence_tests/independence.jl")
 
-<<<<<<< HEAD
-    include("ComplexityMeasures/ComplexityMeasures.jl")
-    include("InterventionalComplexityCausality/InterventionalComplexityCausality.jl")
-    using Requires 
-    function __init__()
-=======
     # Causal graph API must be loaded after independence tests.
     include("causal_graphs/causal_graphs.jl")
 
@@ -64,7 +43,6 @@
 
     #using Requires
     #function __init__()
->>>>>>> f1bc2b76
         #@require UncertainData="dcd9ba68-c27b-5cea-ae21-829cd07325bf" begin
         #   include("integrations/uncertaindata.jl")
         #end
