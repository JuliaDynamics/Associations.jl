--- conflicted
+++ resolved
@@ -1,6 +1,5 @@
 module CausalityTools
     using Reexport
-<<<<<<< HEAD
 
     # Datasets and embeddings.
     using StateSpaceSets
@@ -35,26 +34,6 @@
 
     #using Requires
     #function __init__()
-=======
-    import DynamicalSystemsBase: trajectory, DiscreteDynamicalSystem, ContinuousDynamicalSystem
-    export trajectory, DiscreteDynamicalSystem, ContinuousDynamicalSystem
-
-    import StateSpaceSets: Dataset, columns
-    export Dataset, columns
-
-    @reexport using Entropies
-    @reexport using TransferEntropy
-    @reexport using TimeseriesSurrogates
-
-    include("JointDistanceDistribution/JointDistanceDistribution.jl")
-    include("SMeasure/smeasure.jl")
-    include("PredictiveAsymmetry/PredictiveAsymmetry.jl")
-    include("example_systems/ExampleSystems.jl")
-    include("methods/crossmappings/crossmappings.jl")
-
-    using Requires
-    function __init__()
->>>>>>> b0e2e2e4
         #@require UncertainData="dcd9ba68-c27b-5cea-ae21-829cd07325bf" begin
         #   include("integrations/uncertaindata.jl")
         #end
@@ -100,4 +79,5 @@
             touch(joinpath(versions_dir, update_name))
         end
     end
+end
 end