
import UncertainData: resample, UncertainDataset, UncertainIndexDataset, UncertainValueDataset, UncertainIndexValueDataset

##################################################
# Basic resampling for `UncertainDataset`s
##################################################
UT = Union{UncertainValueDataset, UncertainIndexDataset, UncertainDataset}

s_measure(s::UT, t::UT, args...; kwargs...) =
    s_measure(resample(s), resample(t), args...; kwargs...)

jdd(s::UT, t::UT, m::Int, args...; kwargs...) =
    jdd(resample(s), resample(t), args...; kwargs...)

mutualinfo(s::UT, t::UT, args...; kwargs...) =
    mutualinfo(resample(s), resample(t), args...; kwargs...)

transferentropy(s::UT, t::UT, args...; kwargs...) =
    transferentropy(resample(s), resample(t), args...; kwargs...)

transferentropy(s::UT, t::UT, c::UT, args...; kwargs...) =
    transferentropy(resample(s), resample(t), resample(c), args...; kwargs...)

predictive_asymmetry(s::UT, t::UT, args...; kwargs...) =
    predictive_asymmetry(resample(s), resample(t), args...; kwargs...)

predictive_asymmetry(s::UT, t::UT, c::UT, args...; kwargs...) =
    predictive_asymmetry(resample(s), resample(t), resample(c), args...; kwargs...)

crossmap(s::UT, t::UT, args...; kwargs...) = 
    crossmap(resample(s), resample(t), args...; kwargs...)

ccm(s::UT, t::UT, args...; kwargs...) = 
    ccm(resample(s), resample(t), args...; kwargs...)

##########################################################################
# Basic resampling for `UncertainIndexValueDataset` (no constraints)
##########################################################################
const UIVD = UncertainIndexValueDataset

# TODO: warn about potential index reversals?
#
# function warn_about_sampling(s::V, t::W) 
#     if s isa UIVD
#         @warn "`s` isa UncertainIndexValueDataset. Index reversals may occur. Consider constrained resampling."
#     end

#     if t isa UIVD
#         @warn "`t` isa UncertainIndexValueDataset. Index reversals may occur. Consider constrained resampling."
#     end
# end

# function warn_about_sampling(s::V, t::W, c::X)
#     warn_about_sampling(s, t)
#     if c isa UIVD
#         @warn "`c` isa UncertainIndexValueDataset. Index reversals may occur. Consider constrained resampling."
#     end
# end

<<<<<<< HEAD
s_measure(s::UIVD, t::UIVD, args...; kwargs...) =
=======
s_measure(s::UIVD, t::UIVD, args...; kwargs...)
>>>>>>> 3c453bd6
    s_measure(resample(s.values), resample(t.values), args...; kwargs...)

jdd(s::UIVD, t::UIVD, args...; kwargs...) =
    jdd(resample(s.values), resample(t.values), args...; kwargs...)

mutualinfo(s::UIVD, t::UIVD, args...; kwargs...) =
    mutualinfo(resample(s.values), resample(t.values), args...; kwargs...)

transferentropy(s::UIVD, t::UIVD, args...; kwargs...) =
    transferentropy(resample(s.values), resample(t.values), args...; kwargs...)

transferentropy(s::UIVD, t::UIVD, c::UIVD, args...; kwargs...) =
    transferentropy(resample(s.values), resample(t.values), resample(c.values), args...; kwargs...)

predictive_asymmetry(s::UIVD, t::UIVD, args...; kwargs...) =
    predictive_asymmetry(resample(s.values), resample(t.values), args...; kwargs...)

predictive_asymmetry(s::UIVD, t::UIVD, c::UIVD, args...; kwargs...) =
    predictive_asymmetry(resample(s.values), resample(t.values), resample(c.values), args...; kwargs...)

crossmap(s::UIVD, t::UIVD, args...; kwargs...) = 
    crossmap(resample(s.values), resample(t.values), args...; kwargs...)

ccm(s::UIVD, t::UIVD, args..., kwargs...) = 
    ccm(resample(s.values), resample(t.values), args...; kwargs...)
<|MERGE_RESOLUTION|>--- conflicted
+++ resolved
@@ -57,11 +57,7 @@
 #     end
 # end
 
-<<<<<<< HEAD
 s_measure(s::UIVD, t::UIVD, args...; kwargs...) =
-=======
-s_measure(s::UIVD, t::UIVD, args...; kwargs...)
->>>>>>> 3c453bd6
     s_measure(resample(s.values), resample(t.values), args...; kwargs...)
 
 jdd(s::UIVD, t::UIVD, args...; kwargs...) =
@@ -85,5 +81,5 @@
 crossmap(s::UIVD, t::UIVD, args...; kwargs...) = 
     crossmap(resample(s.values), resample(t.values), args...; kwargs...)
 
-ccm(s::UIVD, t::UIVD, args..., kwargs...) = 
+ccm(s::UIVD, t::UIVD, args...; kwargs...) = 
     ccm(resample(s.values), resample(t.values), args...; kwargs...)
